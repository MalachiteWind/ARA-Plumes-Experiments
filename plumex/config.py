--- conflicted
+++ resolved
@@ -38,10 +38,8 @@
         "med-871": "Jan_8_2024/med/IMG_0871.MOV",
         "hi-919": "Jan_10_2024/high/IMG_0919.MOV",
         "hi-920": "Jan_10_2024/high/IMG_0920.MOV",
-<<<<<<< HEAD
         "blender-nowind": "blender/basic_plume.mp4",
         "blender-wind": "blender/plume_wind.mp4",
-=======
         "hi-921": "Jan_10_2024/high/IMG_0921.MOV",
         "low-1": "July_20_2023/low_1.MP4",
         "low-2": "July_20_2023/low_2.MP4",
@@ -75,7 +73,6 @@
         "917": (400, 1679),
         "919": (500, 2453),
         "920": (300, 2094),
->>>>>>> af5b230a
     },
     "contour_kws": {"2c": {"num_of_contours": 2}}
 }

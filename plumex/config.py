--- conflicted
+++ resolved
@@ -47,9 +47,7 @@
         "hi-2": "July_20_2023/high_2.MP4",
         "med-0": "July_20_2023/med.MP4",
         "862pts": "step1/390cee.dill",
-<<<<<<< HEAD
         "mock": "step1/mock_edges.pkl",
-=======
         "864pts": "step1/6b40ca.dill",
         "865pts": "step1/e64149.dill",
         "866pts": "step1/cb6956.dill",
@@ -73,7 +71,6 @@
         "ppara-win": "step2/poly_para.dill",
         "pinv-win": "step2/poly_inv.dill",
         "poly-win": "step2/poly.dill",
->>>>>>> 7a4fbf37
     },
     "fixed_range": {
         "test": 200,

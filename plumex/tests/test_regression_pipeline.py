--- conflicted
+++ resolved
@@ -2,15 +2,12 @@
 import pytest
 from ara_plumes.typing import Frame
 
-<<<<<<< HEAD
 from ..regress_edge import bootstrap
 from ..regress_edge import do_lstsq_regression
 from ..regress_edge import do_sinusoid_regression
 from ..regression_pipeline import _construct_f
 from ..regression_pipeline import _get_true_pred
-=======
 from ..regression_pipeline import _construct_rxy_f
->>>>>>> 7a4fbf37
 from ..regression_pipeline import _split_into_train_val
 from ..regression_pipeline import get_coef_acc
 
@@ -65,15 +62,29 @@
         np.testing.assert_array_almost_equal(frame, expected_val[i][1])
 
 
-<<<<<<< HEAD
-def test_construct_f():
-    coef = (1, 2, 3)
-    f = _construct_f(coef)
-
-    expected = np.array([3, 6, 11])
-
-    result = f(np.array([0, 1, 2]))
-
+@pytest.mark.parametrize(
+    ["coef", "regression_method", "expected"],
+    [
+        ((1, 2), "linear", np.array([2, 3, 1 * 3 + 2])),
+        ((1, 2, 3), "poly", np.array([2, 3, 18])),
+        (
+            (1, 2, 3),
+            "poly_inv_pin",
+            # note the inverse form of quadratic, lower branch
+            np.array([2, 3, -np.sqrt((3 - 3) / 1 + 2**2 / (4 * 1)) - 2 / (2 * 1)]),
+        ),
+        (
+            (1, 2, 3, 3, 2, 1),
+            "poly_para",
+            np.array([2, 2**2 + 2 * 2 + 3, 3 * 2**2 + 2 * 2 + 1]),
+        ),
+    ],
+    ids=["linear", "poly", "poly_inv_pin", "poly_para"],
+)
+def test_construct_f(coef, regression_method, expected):
+    rxy = np.array([2, 3, 5])
+    predict_dc = _construct_rxy_f(coef, regression_method)
+    result = predict_dc(rxy)
     np.testing.assert_array_almost_equal(expected, result)
 
     # Test Parametric
@@ -181,29 +192,4 @@
     ensem_result, _ = bootstrap(X, Y, n_bags=1000, method="lstsq", seed=1234)
     result = np.mean(ensem_result, axis=0)
     expected = (1, 2, 3)
-=======
-@pytest.mark.parametrize(
-    ["coef", "regression_method", "expected"],
-    [
-        ((1, 2), "linear", np.array([2, 3, 1 * 3 + 2])),
-        ((1, 2, 3), "poly", np.array([2, 3, 18])),
-        (
-            (1, 2, 3),
-            "poly_inv_pin",
-            # note the inverse form of quadratic, lower branch
-            np.array([2, 3, -np.sqrt((3 - 3) / 1 + 2**2 / (4 * 1)) - 2 / (2 * 1)]),
-        ),
-        (
-            (1, 2, 3, 3, 2, 1),
-            "poly_para",
-            np.array([2, 2**2 + 2 * 2 + 3, 3 * 2**2 + 2 * 2 + 1]),
-        ),
-    ],
-    ids=["linear", "poly", "poly_inv_pin", "poly_para"],
-)
-def test_construct_f(coef, regression_method, expected):
-    rxy = np.array([2, 3, 5])
-    predict_dc = _construct_rxy_f(coef, regression_method)
-    result = predict_dc(rxy)
->>>>>>> 7a4fbf37
     np.testing.assert_array_almost_equal(expected, result)